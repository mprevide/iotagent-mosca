--- conflicted
+++ resolved
@@ -25,10 +25,7 @@
 jest.mock("mosca");
 jest.mock("@dojot/iotagent-nodejs");
 
-<<<<<<< HEAD
 const FOLDER_PRESENT_CONFIG = {'./mosca/certs/ca.crl': "TEST"};
-=======
->>>>>>> 8de85740
 
 describe("Mosca backend", () => {
     beforeEach(() => {
