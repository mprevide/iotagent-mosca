--- conflicted
+++ resolved
@@ -7,10 +7,6 @@
   "scripts": {
     "test": "jest tests/unit-tests/*.test.js --coverage",
     "start": "node src/index.js",
-<<<<<<< HEAD
-    "test": "jest --detectOpenHandles tests/unit-tests/*.test.js --coverage --report=html && codecov",
-=======
->>>>>>> f769654a
     "docs": "jsdoc -R ./README.md -p ./package.json -r -d ./docs --access all ./lib -c ./jsdoc.conf"
   },
   "repository": {
@@ -32,23 +28,16 @@
     "@dojot/dojot-module-logger": "0.0.1-alpha.5",
     "@dojot/healthcheck": "^0.0.1-alpha",
     "@dojot/iotagent-nodejs": "^2.1.0-beta",
-    "cron": "^1.7.1",
     "express": "4.16.3",
     "mosca": "^2.8.0",
-    "openssl-nodejs": "^1.0.5",
     "redis": "^2.8.0"
   },
   "devDependencies": {
     "assume": "^2.1.0",
     "chai": "^4.1.2",
     "chai-http": "^4.0.0",
-    "codecov": "^3.5.0",
     "expect": "23.6.0",
-<<<<<<< HEAD
-    "jest": "^24.1.0",
-=======
     "jest": "^24.8.0",
->>>>>>> f769654a
     "jsdoc": "3.5.5",
     "mocha": "^5.2.0",
     "moxios": "^0.4.0",
