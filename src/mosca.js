"use strict";
const mosca = require("mosca");
const tls = require("tls");
const defaultConfig = require("./config");
const logger = require("@dojot/dojot-module-logger").logger;
const util = require("util");
const Certificates = require("./certificates");

const TAG = { filename: "mqtt-backend"};
const logLevel = defaultConfig.logger.level;

/**
 * Class responsible for MQTT backend operations.
 */
class MqttBackend {
  constructor(agent, userConfig) {
    const config = userConfig || defaultConfig;
    // Mosca Settings
    var moscaInterfaces = [];

    // mandatory
    var mqtts = {
      type: "mqtts",
      port: 8883,
      credentials: {
        keyPath: config.mosca_tls.key,
        certPath: config.mosca_tls.cert,
        caPaths: [config.mosca_tls.ca],
        crl: Certificates.getCRLPEM(),
        requestCert: true, // enable requesting certificate from clients
        rejectUnauthorized: true // only accept clients with valid certificate
      }
    };
    moscaInterfaces.push(mqtts);

    // optional
    if (config.allow_unsecured_mode === true) {
      var mqtt = {
        type: "mqtt",
        port: 1883
      };
      moscaInterfaces.push(mqtt);
    }

    var moscaSettings = {
      backend: {
        type: "redis",
        redis: require("redis"),
        db: 12,
        port: config.backend_port,
        return_buffers: true, // to handle binary payloads
        host: config.backend_host
      },
      persistence: {
        factory: mosca.persistence.Redis,
        host: config.backend_host
      },
      interfaces: moscaInterfaces,
      logger: { name: "MoscaServer", level: logLevel },
      stats: true
    };

    this.cache = new Map();
    //Keeps timeout objects for a tenant:device
    this.maxLifetimeTimeoutTLS = new Map();
    this.agent = agent;
    this.server = new mosca.Server(moscaSettings);

    // Fired when mosca server is ready
    const boundSetMoscaCallbacks = this._setMoscaCallbacks.bind(this);
    this.server.on("ready", boundSetMoscaCallbacks);
    this.agentCallback = undefined;
    this.agentCallbackInternal = undefined;
  }

  /**
   * Set a callback to be invoked when a message is received via MQTT.
   *
   * It should have at least three parameters:
   *
   * - {string} tenant: The tenant associated to the message
   * - {string} deviceId: The device identifier that sent this message
   * - {obj} data: The JSON object sent by the device.
   *
   * @param {function} callback The callback to be invoked whenever a new message
   * is received via Mosca server
   */
  onMessage(callback) {
    this.agentCallback = callback;
  }

  /**
   * Set a callback to be invoked when an internal message is received via MQTT.
   *
   * It should have at least two parameters:
   *
   * - {string} topic: The topic by which the message was received
   * - {string} payload: The message payload
   *
   * @param {function} callback The callback to be invoked whenever a new
   * internal message is received via Mosca server
   */
  onInternalMessage(callback) {
    this.agentCallbackInternal = callback;
  }

  /**
   * Register all Mosca callbacks.
   *
   * This function should be called only once and after Mosca server is ready.
   */
  _setMoscaCallbacks() {
    logger.info("Mosca server is up and running", TAG);

    // callbacks
    this.server.authenticate = this.authenticate.bind(this);

    // Always check whether device is doing the right thing.
    this.server.authorizePublish = (client, topic, payload, callback) => {
      this._checkAuthorization(client, topic, "attrs", callback);
    };
    this.server.authorizeSubscribe = (client, topic, callback) => {
      this._checkAuthorization(client, topic, "config", callback);
    };

    const boundProcessMessage = this._processMessage.bind(this);
    this.server.on("published", boundProcessMessage);
    // Fired when a client connects to mosca server
    this.server.on("clientConnected", (client) => {
      logger.info(`Client connected: ${client.id}`, TAG);
    });

    // Fired when a client disconnects from mosca server
    this.server.on("clientDisconnected", (client) => {
      logger.info(`Client disconnected: ${client.id}`, TAG);
      this.cache.delete(client.id);
    });

  }

  /**
   * Helper function to retrieve parameters from topic tokens.
   *
   * This topic will be split into tokens separated by forward slashes (`/`)
   * @param {string} topic The topic to be split
   * @param {numbr} index The token index
   */
  _getTopicParameter(topic, index) {
    return topic.split('/')[index];
  }

  /**
   * Check received payload size
   *
   * @param {obj} data data received *must be a string
   * @param {Number} size number of bytes to compare
   *
   * @returns {boolean} true if data length is less or equal than size
   */
  _checkPayloadSize(data, size) {
    const len = data.length;
    logger.debug(`Received a message with ${len} bytes`, TAG);
    return (data.length <= size);
  }

  /**
   * Callback to process received messages
   *
   * This should be used only by setting it as callback for "published" event
   * in a Mosca server.
   * @param {obj} packet The received packet from Mosca server
   * @param {obj} client The connected client that sent this packet
   */
  _processMessage(packet, client) {
    logger.debug(`Received a message via MQTT.`, TAG);
    if (!this.agentCallback || !this.agentCallbackInternal) {
      logger.error(`There is no callback to invoke. This is an unrecoverable error.`, TAG);
      logger.error(`Bailing out.`, TAG);
      return;
    }

    const topicType = packet.topic.split('/')[0];
    const payloadAsString = packet.payload.toString();

    // publish metrics topics
    if (topicType === '$SYS') {
      const payloadSizeChecked = this._checkPayloadSize(payloadAsString, defaultConfig.DojotToDevicePayloadSize);

      if (payloadSizeChecked) {
        this.agentCallbackInternal(packet.topic, packet.payload);
      }
      else {
        logger.warn('Received Message too long from dojot', TAG);
      }

      return;
    } else if ((client === undefined) || (client === null)) {
      logger.debug(`No MQTT client was created. Bailing out.`, TAG);
      return;
    }

    const payloadSizeChecked = this._checkPayloadSize(payloadAsString, defaultConfig.deviceToDojotPayloadSize);

    if (!payloadSizeChecked) {
      logger.warn('Received Message too long', TAG);
      return;
    }

    logger.debug(`Parsing it as a JSON object...`, TAG);
    let data;
    try {
      data = JSON.parse(packet.payload.toString());
    } catch (e) {
      logger.debug(`... failed.`, TAG);
      logger.warn(`Received message is not JSON: ${packet.payload.toString()}`, TAG);
      logger.warn(`Ignoring it.`, TAG);
      return;
    }
    logger.debug(`... payload was successfully parsed.`, TAG);

    logger.debug(`Client: ${client.id}`, TAG);
    logger.debug(`Topic: ${packet.topic}`, TAG);
    logger.debug(`Data: ${util.inspect(data)}`, TAG);

    //send data to dojot broker
    let ids = this.parseClientIdOrTopic(client.id, packet.topic);
    this.agentCallback(ids.tenant, ids.device, data);
  }

  /**
   * Retrieve tenant and device identifiers from client ID or topic.
   *
   * This method returns a dictionary like:
   *
   * ```json
   * {
   *    "tenant": "admin",
   *    "device": "98787de"
   * }
   * ```
   * In order to do so, the client ID should be set to `admin:98787de` or
   * the topic should be `/admin/98787de`. First this function will try to parse
   * the client ID and only if it fails it will try to parse the topic. If neither
   * of them are in the expected format, this function will return `undefined`.
   * @param {string} clientId: Identifier associated to the client currently
   * connecting to the broker
   * @param {string} topic The topic being used.
   * @returns A dictionary {"tenant": "", "device": ""} containing the tenant
   * and device ID, if any. Otherwise, it will return `undefined`.
   */
  parseClientIdOrTopic(clientId, topic) {
    if (clientId && typeof clientId === "string") {
      let parsedClientId = clientId.match(/^(\w+):(\w+)$/);
      if (parsedClientId) {
        return { tenant: parsedClientId[1], device: parsedClientId[2] };
      }
    }

    // fallback to topic-based id scheme
    if (topic && typeof topic === "string") {
      let parsedTopic = topic.match(/^\/([^/]+)\/([^/]+)/);
      if (parsedTopic) {
        return { tenant: parsedTopic[1], device: parsedTopic[2] };
      }
    }
<<<<<<< HEAD

=======
>>>>>>> 8de85740
  }

  /**
   * Authenticate a user when a message is received.
   *
   * This function will permit or deny a message to be received. The results
   * are passed back to Mosca backend by the `callback` parameter. It has two
   * parameters: the first one is an error description, if any, and the second
   * one is the authorization result (`true` for permission, `false` for
   * blocking).
   *
   * For now, this function won't use the username nor password, only connection
   * data such as TLS flags and certificates.
   *
   * @param {*} client The MQTT client defined by Mosca
   * @param {string} username The username used by the client.
   * @param {string} password The password used by the client.
   * @param {function} callback The callback to be executed when the decision is
   * made.
   */
  authenticate(client, username, password, callback) {
    logger.debug(`Authenticating MQTT client: ${client.id}`, TAG);

    // Condition 1: client.id follows the pattern tenant:deviceId
    // Get tenant and deviceId from client.id
    logger.debug(`Trying to retrieve tenant and device ID...`, TAG);
    let ids = this.parseClientIdOrTopic(client.id);
    if (!ids) {
      if (client.connection.stream instanceof tls.TLSSocket) {
        // reject client connection
        logger.debug(`... could not get tenant and device ID.`, TAG);
        logger.warn(`Connection rejected for ${client.id} due to invalid client ID.`, TAG);
        callback(null, false);
        return;
      } else {
        logger.debug(`... could not get tenant and device ID.`, TAG);
        logger.warn(`Couldn't get client data via neither client ID nor topic.`, TAG);
        logger.warn(`Will authorize nonetheless.`, TAG);
        logger.warn(`This behavior will be deprecated in the future.`, TAG);
        this.cache.set(client.id, { client: client, tenant: null, deviceId: null });
        callback(null, true);
        return;
      }
    }
    logger.debug(`... tenant and device ID were successfully retrieved.`, TAG);
    logger.debug(`They are: ${ids.tenant}:${ids.device}`, TAG);

    // Condition 2: Client certificate belongs to the
    // device identified in the clientId
    logger.debug(`Checking its certificates...`, TAG);
<<<<<<< HEAD
      if (client.connection.stream instanceof tls.TLSSocket) {
          const clientCertificate = client.connection.stream.getPeerCertificate();
          if (!clientCertificate.hasOwnProperty("subject") ||
              !clientCertificate.subject.hasOwnProperty("CN") ||
              clientCertificate.subject.CN !== ids.device) {
              // reject client connection
              logger.debug(`... client certificate is invalid.`, TAG);
              logger.warn(`Connection rejected for ${client.id} due to invalid client certificate.`);
              callback(null, false);
              return;
          //If null the CRL will not be updated after initialization, so verification is not required.
          } else if (defaultConfig.mosca_tls.crlUpdateTime &&
              (!clientCertificate.hasOwnProperty("serialNumber") ||
              Certificates.hasRevoked(clientCertificate.serialNumber))) {
              // reject client connection
              logger.debug(`... client certificate has been Revoked.`, TAG);
              logger.warn(`Connection rejected for ${client.id} due to revoked client certificate.`);
              callback(null, false);
              return;
          }
=======
    if (client.connection.stream instanceof tls.TLSSocket) {
      const clientCertificate = client.connection.stream.getPeerCertificate();

      if (
        !clientCertificate.hasOwnProperty("subject") ||
        !clientCertificate.subject.hasOwnProperty("CN") ||
        clientCertificate.subject.CN !== `${ids.tenant}:${ids.device}`) {

        // reject client connection
        logger.debug(`... client certificate is invalid.`, TAG);
        logger.warn(`Connection rejected for ${client.id} due to invalid client certificate.`);
        callback(null, false);

        return;
>>>>>>> 8de85740
      }
    logger.debug(`... client certificate was successfully retrieved and it is valid.`, TAG);


    // Condition 3: Device exists in dojot
    logger.debug(`Checking whether this device exists in dojot...`, TAG);

    this.agent
      .getDevice(ids.device, ids.tenant)
      .then(() => {
        // add device to cache
        logger.debug(`... device exists in dojot.`, TAG);
        logger.debug(`Adding it to the cache...`, TAG);
        this.cache.set(client.id, {
          client: client,
          tenant: ids.tenant,
          deviceId: ids.device
        });
        //authorize client connection
        logger.debug(`... cache entry added.`, TAG);
        logger.info(`Connection authorized for ${client.id}.`, TAG);

        this._tlsIdleTimeout(client, ids.tenant, ids.device);

        this._tlsMaxLifetime(client, ids.tenant, ids.device);

        callback(null, true);

      })
      .catch(error => {
        //reject client connection
        logger.debug(`... device does not exist in dojot.`, TAG);
        logger.warn(`Connection rejected for ${client.id} due to invalid device.`, TAG);
        logger.warn(`Error is: ${error}.`, TAG);
        callback(null, false);
      });
    logger.debug(`... device check was requested.`, TAG);
  }


    /**
     * If the connection is Inactivity for a time defined by the environment variable
     * (The idle timeout for a connection in ms) will disconnect .
     * @param client
     * @param tenant
     * @param deviceId
     * @private
     */
    _tlsIdleTimeout(client, tenant, deviceId) {
      if (client.connection.stream instanceof tls.TLSSocket) {
        const idleTimeout = defaultConfig.mosca_tls.idleTimeout;
        if (idleTimeout) {
          logger.debug(`Set timeout ${idleTimeout} ms by Idle for ${client.id} ...`, TAG);
          client.connection.stream.setTimeout(idleTimeout);
          client.connection.stream.on('timeout', () => {
            logger.info(`Timeout for Idle connection ${client.id}.`, TAG);
            this.disconnectDevice(tenant, deviceId);
          });
          logger.debug(`... adding timeout  by Idle was successfully for ${client.id}.`, TAG);
        }
      }
    }

    /**
     * If the connection is open for a time defined by the environment variable
     * (Maximum lifetime of a connection in ms )  will disconnect .
     *
     * @param client
     * @param tenant
     * @param deviceId
     * @private
     */
    _tlsMaxLifetime(client, tenant, deviceId) {
      if (client.connection.stream instanceof tls.TLSSocket) {
        const maxLifetime = defaultConfig.mosca_tls.maxLifetime;
        if (maxLifetime) {
          logger.debug(`Set timeout ${maxLifetime} ms by lifetime for ${client.id} ...`, TAG);
          this.maxLifetimeTimeoutTLS.set(client.id, setTimeout(() => {
            logger.info(`TlS connection disconnect  ${client.id} because of Max Lifetime.`, TAG);
            this.disconnectDevice(tenant, deviceId);
          }, maxLifetime));
          logger.debug(`... adding timeout  by lifetime was successfully for ${client.id}.`, TAG);
        }
      }
    }

    /**
   * Check authorization when a MQTT client wants to publish something or
   * subscribe to a particular topic.
   *
   * The client must have connected to Mosca using a TLS connection (its
   * identity is checked using its certificate) or by connecting with specific
   * client ID which has the tenant and device ID it represents. This function
   * will check these information to allow or deny this device to publish to
   * a particular topic (in this case, `/tenant/deviceid/attrs`) or create a
   * subscription so that it can receive actuation messages (in this case, the
   * topic would be `/tenant/deviceid/config`).
   *
   * The callback should be a function with two parameters. The first one should
   * have the error, if any, and the second one is the decision made. `true`
   * should allow the client to perform what it intended to do (publish or
   * subscribe) and `false` should block its action.
   *
   * @param {*} client The MQTT client defined by Mosca
   * @param {string} topic The topic to be checked (both publishing and subscription)
   * @param {string} tag The topic ending which will be checked
   * @param {string} payload The payload send by the device (or actuation message)
   * @param {function} callback The callback to be executed when the decision is
   * made
   */
  async _checkAuthorization(client, topic, tag, callback) {
    logger.debug(`Authorizing MQTT client ${client.id} to publish to ${topic}`, TAG);

    logger.debug(`Retrieving cache entry...`, TAG);
    let cacheEntry = this.cache.get(client.id);
    if (!cacheEntry) {
      // If this happens, there is something very wrong!!
      logger.debug(`... could not retrieve cache entry.`, TAG);
      logger.error(`Received an unexpected messagem from ${client.id}.`, TAG);
      callback(null, false);
      return;
    }
    logger.debug(`... cache entry was successfully retrieved.`, TAG);

    logger.debug(`Retrieving tenant and device ID...`, TAG);
    let ids = this.parseClientIdOrTopic(client.id, topic);
    if (!ids) {
      logger.debug(`... error while retrieving tenant and device ID.`, TAG);
      logger.warn(`Blocking ${client.id} from accessing ${topic}.`, TAG);
      callback(null, false);
      return;
    }
    logger.debug(`... tenant and device ID were successfully retrieved.`, TAG);
    logger.debug(`They are: ${ids.tenant}:${ids.device}`, TAG);

    // (backward compatibility)

    // NOTE: This doesn't work as intended.
    // If the device is not in the cache, then a request is sent to DeviceManager.
    // Despite sending the request and processing it, its results *won't affect*
    // anything, as the callback will be invoked *after* the decision is made, as
    // this is an asynchronous call. This is not definetly the same case as
    // the authentication procedure performed in `authenticate` function. There,
    // there is nothing to be done after the call to DeviceManager is performed,
    // so any call to `callback` will be its final decision.
    if (cacheEntry.deviceId === null) {
      logger.warn(`Client connection was not properly authenticated.`, TAG);
      logger.warn(`This behavior will be deprecated in the future.`, TAG);
      logger.warn(`Checking whether this device exists in dojot...`, TAG);
      // Device exists in dojot
      await this.agent.getDevice(ids.device, ids.tenant)
        .then(() => {
          logger.warn(`... device exists in dojot.`, TAG);
          logger.warn(`Adding it to the cache...`, TAG);
          // add device to cache
          cacheEntry.tenant = ids.tenant;
          cacheEntry.deviceId = ids.device;
          this.cache.set(client.id, cacheEntry);
          logger.warn(`... cache entry added.`, TAG);
        })
        .catch(error => {
          logger.warn(`... device does not exist in dojot.`, TAG);
          logger.warn(`Connection was rejected and device doesn't exist. Really?`, TAG);
          logger.warn(`Error is: ${error}.`, TAG);
          callback(null, false);

        });
    }

    // a client is not allowed to publish on behalf of more than one device
    logger.debug(`Checking whether client is associated to device...`, TAG);
    if (ids.tenant !== cacheEntry.tenant && cacheEntry.deviceId !== null && ids.device !== cacheEntry.deviceId) {
      logger.debug(`... client is not associated to device.`, TAG);
      //reject
      logger.warn(`Client ${client.id} trying to publish on behalf of
        devices: ${ids.device} and ${cacheEntry.deviceId}.`, TAG);
      callback(null, false);
      return;
    }
    logger.debug(`... client is associated to device.`);

    let expectedTopic = `/${ids.tenant}/${ids.device}/${tag}`;

    logger.debug(`Expected topic is ${expectedTopic}`, TAG);
    logger.debug(`Device published on topic ${topic}`, TAG);
    if (topic === expectedTopic) {
      // authorize
      logger.debug(`Authorizing client ${client.id} to publish on ${topic}`, TAG);
      callback(null, true);
      return;
    }

    //reject
    logger.warn(`Rejected client ${client.id} to publish to topic ${topic}`, TAG);
    callback(null, false);
  }

  /**
   * Force disconnect a device.
   *
   * This function will disconnect a particular device (set by deviceId) which
   * will no longer be used in dojot. This function could be invoked when
   * receiving a device removal message from DeviceManager, for instance.
   *
   * @param {string} tenant The tenant associated to the device being disconnected.
   * @param {*} deviceId The ID of the device being disconnected.
   */
  disconnectDevice(tenant, deviceId) {
    logger.debug(`Disconnecting device ${tenant}:${deviceId}...`, TAG);
    const key = `${tenant}:${deviceId}`;

    let cacheEntry = this.cache.get(key);
    if (cacheEntry && cacheEntry.tenant === tenant &&
      cacheEntry.deviceId === deviceId) {
      if (cacheEntry.client) {
        logger.info(`Closing device connection...`, TAG);
        cacheEntry.client.close();
        logger.info(`... device connection was successfully closed.`, TAG);
      }
      logger.debug(`Removing it from cache...`, TAG);
      this.cache.delete(key);
      logger.debug(`... device was successfully removed from cache.`, TAG);

      //If there is a scheduled timeout cancel it.
      if(this.maxLifetimeTimeoutTLS.has(key)) {
        logger.debug(`Removing timeout by lifetime for ${key} ...`, TAG);
        clearTimeout(this.maxLifetimeTimeoutTLS.get(key));
        this.maxLifetimeTimeoutTLS.delete(key);
        logger.debug(`... removing timeout  by lifetime was successfully for ${key}.`, TAG);
      }
    }
    // (backward compatibility)
    else {
      let client;
      // TODO: keep a reverse map?
      for (let entry of this.cache.values()) {
        if (entry.tenant === tenant && entry.deviceId === deviceId) {
          client = entry.client;
          break;
        }
      }
      let clientId;
      if (client) {
        clientId = client.id;
        client.close();
      }
      this.cache.delete(clientId);
    }
    logger.debug(`... device was successfully disconnected from broker.`, TAG);

    return cacheEntry;
  }
}

module.exports = {
  MqttBackend,
};<|MERGE_RESOLUTION|>--- conflicted
+++ resolved
@@ -263,10 +263,6 @@
         return { tenant: parsedTopic[1], device: parsedTopic[2] };
       }
     }
-<<<<<<< HEAD
-
-=======
->>>>>>> 8de85740
   }
 
   /**
@@ -317,17 +313,20 @@
     // Condition 2: Client certificate belongs to the
     // device identified in the clientId
     logger.debug(`Checking its certificates...`, TAG);
-<<<<<<< HEAD
-      if (client.connection.stream instanceof tls.TLSSocket) {
-          const clientCertificate = client.connection.stream.getPeerCertificate();
-          if (!clientCertificate.hasOwnProperty("subject") ||
-              !clientCertificate.subject.hasOwnProperty("CN") ||
-              clientCertificate.subject.CN !== ids.device) {
-              // reject client connection
-              logger.debug(`... client certificate is invalid.`, TAG);
-              logger.warn(`Connection rejected for ${client.id} due to invalid client certificate.`);
-              callback(null, false);
-              return;
+    if (client.connection.stream instanceof tls.TLSSocket) {
+      const clientCertificate = client.connection.stream.getPeerCertificate();
+
+      if (
+        !clientCertificate.hasOwnProperty("subject") ||
+        !clientCertificate.subject.hasOwnProperty("CN") ||
+        clientCertificate.subject.CN !== `${ids.tenant}:${ids.device}`) {
+
+        // reject client connection
+        logger.debug(`... client certificate is invalid.`, TAG);
+        logger.warn(`Connection rejected for ${client.id} due to invalid client certificate.`);
+        callback(null, false);
+
+        return;
           //If null the CRL will not be updated after initialization, so verification is not required.
           } else if (defaultConfig.mosca_tls.crlUpdateTime &&
               (!clientCertificate.hasOwnProperty("serialNumber") ||
@@ -338,22 +337,6 @@
               callback(null, false);
               return;
           }
-=======
-    if (client.connection.stream instanceof tls.TLSSocket) {
-      const clientCertificate = client.connection.stream.getPeerCertificate();
-
-      if (
-        !clientCertificate.hasOwnProperty("subject") ||
-        !clientCertificate.subject.hasOwnProperty("CN") ||
-        clientCertificate.subject.CN !== `${ids.tenant}:${ids.device}`) {
-
-        // reject client connection
-        logger.debug(`... client certificate is invalid.`, TAG);
-        logger.warn(`Connection rejected for ${client.id} due to invalid client certificate.`);
-        callback(null, false);
-
-        return;
->>>>>>> 8de85740
       }
     logger.debug(`... client certificate was successfully retrieved and it is valid.`, TAG);
 
@@ -440,7 +423,7 @@
       }
     }
 
-    /**
+  /**
    * Check authorization when a MQTT client wants to publish something or
    * subscribe to a particular topic.
    *
