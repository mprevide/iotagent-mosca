import re
import requests
import json
from OpenSSL import crypto

# this is a script with utility functions related to certificate files creation
# and EJBCA-REST requests


# the following functions are related to file manipulation
# these functions  may throw crypto.Error
def saveCRL(filename, rawCRL):
    crl = ("-----BEGIN X509 CRL-----\n"
<<<<<<< HEAD
        + '\n'.join(rawCRL[i:i+64] for i in range(0, len(rawCRL), 64)) #X509 -each line have 64 bytes
        + "\n-----END X509 CRL-----\n")

=======
            + '\n'.join(rawCRL[i:i+64] for i in range(0, len(rawCRL), 64)) #X509 -each line have 64 bytes
            + "\n-----END X509 CRL-----\n")
>>>>>>> 8de85740
    crypto.load_crl(crypto.FILETYPE_PEM, crl)

    with open(filename, "w") as crlFile:
        crlFile.write(crl)


def saveCRT(filename, rawCRT):
    crt = ("-----BEGIN CERTIFICATE-----\n"
           + rawCRT
           + "\n-----END CERTIFICATE-----\n")

    with open(filename, "w") as crtFile:
        crtFile.write(crt)


def generateCSR(CName, privateKeyFile, csrFileName, dnsname=None, ipaddr=None):
    # based on https://github.com/cjcotton/python-csr

    if dnsname is None:
        dnsname = []

    if ipaddr is None:
        ipaddr = []

    ss = []
    for i in dnsname:
        ss.append("DNS: %s" % i)
    for i in ipaddr:
        ss.append("IP: %s" % i)
    ss = ", ".join(ss)

    req = crypto.X509Req()
    req.get_subject().CN = CName

    # Add in extensions
    base_constraints = ([
        crypto.X509Extension(
                    b"keyUsage",
                    False,
                    b"Digital Signature, Non Repudiation, Key Encipherment"),
        crypto.X509Extension(b"basicConstraints", False, b"CA:FALSE"),
    ])
    x509_extensions = base_constraints

    if ss:
        san_constraint = crypto.X509Extension(b"subjectAltName", False, ss.encode("utf-8"))
        x509_extensions.append(san_constraint)

    req.add_extensions(x509_extensions)

    with open(privateKeyFile) as keyfile:
        key = crypto.load_privatekey(crypto.FILETYPE_PEM, keyfile.read())

    req.set_pubkey(key)
    req.sign(key, "sha256")

    with open(csrFileName, "w") as csrFile:
        csrFile.write(
            crypto.dump_certificate_request(crypto.FILETYPE_PEM, req).decode("utf-8"))


def generatePrivateKey(keyFile, bitLen):
    key = crypto.PKey()
    key.generate_key(crypto.TYPE_RSA, bitLen)
    key_file = None
    with open(keyFile, "w") as key_file:
        key_file.write(crypto.dump_privatekey(crypto.FILETYPE_PEM, key).decode("utf-8"))


# default header for HTTP requests
defaultHeader = {'content-type': 'application/json',
                 'Accept': 'application/json'}


# the following functions are related to EJBCA-REST requests
# they may throw requests.exceptions.ConnectionError,
# KeyError or the custom EJBCARESTException

class EJBCARESTException(Exception):
    pass


def retrieveCAChain(EJBCA_API_URL, CAName):
    response = requests.get(EJBCA_API_URL + '/ca/' + CAName,
                            headers=defaultHeader)
    return json.loads(response.content)['certificate']


def retrieveCACRL(EJBCA_API_URL, CAName):
    response = requests.get(EJBCA_API_URL + '/ca/' + CAName + "/crl",
<<<<<<< HEAD
                            headers=defaultHeader,params={'update': 'true'})
=======
                            headers=defaultHeader, params={'update': 'true'})
>>>>>>> 8de85740
    return json.loads(response.content)['CRL']


def createEJBCAUser(EJBCA_API_URL, CAName, CName, passwd,
                    certificateProfileName="CFREE",
                    endEntityProfileName="EMPTY_CFREE"):

    # create the ejbca user
    req = json.dumps({
        "caName": CAName,
        "certificateProfileName": certificateProfileName,
        "clearPwd": True,
        "endEntityProfileName": endEntityProfileName,
        "keyRecoverable": False,
        "password": passwd.decode("utf-8"),
        "sendNotification": False,
        "status": 10,
        "subjectDN": "CN=" + CName,
        "tokenType": "USERGENERATED",
        "username": CName
    })

    response = requests.post(EJBCA_API_URL + "/user",
                             headers=defaultHeader,
                             data=req)

    if response.status_code != 200:
        raise EJBCARESTException(str(response.content))


def signCert(EJBCA_API_URL, csrFile, CName, passwd):
    csr_file = None
    with open(csrFile, "r") as csr_file:
        csr = csr_file.read()
    cutDownCLR = (csr[csr.find('-----BEGIN CERTIFICATE REQUEST-----')
                  + len('-----BEGIN CERTIFICATE REQUEST-----'):
                  csr.find("-----END CERTIFICATE REQUEST-----")]
                  .replace("\n", ""))

    req = json.dumps({
        "passwd": passwd.decode("utf-8"),
        "certificate": cutDownCLR
    })

    response = requests.post(EJBCA_API_URL + "/sign/" + CName + "/pkcs10",
                             headers=defaultHeader, data=req)

    if response.status_code == 200:
        return json.loads(response.content)['status']['data']
    else:
        raise EJBCARESTException(str(response.content))<|MERGE_RESOLUTION|>--- conflicted
+++ resolved
@@ -11,14 +11,9 @@
 # these functions  may throw crypto.Error
 def saveCRL(filename, rawCRL):
     crl = ("-----BEGIN X509 CRL-----\n"
-<<<<<<< HEAD
-        + '\n'.join(rawCRL[i:i+64] for i in range(0, len(rawCRL), 64)) #X509 -each line have 64 bytes
-        + "\n-----END X509 CRL-----\n")
-
-=======
             + '\n'.join(rawCRL[i:i+64] for i in range(0, len(rawCRL), 64)) #X509 -each line have 64 bytes
             + "\n-----END X509 CRL-----\n")
->>>>>>> 8de85740
+
     crypto.load_crl(crypto.FILETYPE_PEM, crl)
 
     with open(filename, "w") as crlFile:
@@ -109,11 +104,7 @@
 
 def retrieveCACRL(EJBCA_API_URL, CAName):
     response = requests.get(EJBCA_API_URL + '/ca/' + CAName + "/crl",
-<<<<<<< HEAD
-                            headers=defaultHeader,params={'update': 'true'})
-=======
                             headers=defaultHeader, params={'update': 'true'})
->>>>>>> 8de85740
     return json.loads(response.content)['CRL']
 
 
