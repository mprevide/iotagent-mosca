--- conflicted
+++ resolved
@@ -65,19 +65,12 @@
 BACKEND_PORT            | redis port                                          | 6379
 ALLOW_UNSECURED_MODE    | allow iotagent mosca to run on insecure mode        | false
 LOG_LEVEL               | logger level (debug, error, warning, info)          | info
-<<<<<<< HEAD
-MOSCA_TLS_SECURE_CERT   | mosca tls **certificate** path                      | ```<project-path>```/mosca/certs/mosca.crt
-MOSCA_TLS_SECURE_KEY    | mosca tls **key** path                              | ```<project-path>```/mosca/certs/mosca.key
-MOSCA_TLS_CA_CERT       | mosca tls **certificate authority** path            | ```<project-path>```/mosca/certs/ca.crt
-MOSCA_TLS_DNS_LIST      | Mosca TLS dns list (separated by a comma)           | mqtt,mosca,localhost
-=======
 MOSCA_TLS_SECURE_CERT   | Mosca TLS **certificate** path                      | ```<project-path>```/mosca/certs/mosca.crt
 MOSCA_TLS_SECURE_KEY    | Mosca TLS **key** path                              | ```<project-path>```/mosca/certs/mosca.key
 MOSCA_TLS_CA_CERT       | Mosca TLS **certificate authority** path            | ```<project-path>```/mosca/certs/ca.crt
 MOSCA_TLS_DNS_LIST      | Mosca TLS DNS list (separated by a comma)           | mqtt,mosca,localhost
 MOSCA_TLS_CON_MAX_LIFETIME  | TLS: Maximum lifetime of a connection in ms (If is 0 then is disabled)          | 7200000
 MOSCA_TLS_CON_IDLE_TIMEOUT  | TLS: The idle timeout for a connection in ms (If is 0 then is disabled)         | 1800000
->>>>>>> 8de85740
 HC_UPTIME_TIMEOUT       | *healtcheck uptime timeout in milliseconds          | 30000
 HC_MEMORY_USAGE_TIMEOUT | *healtcheck memory usage timeout in milliseconds    | 30000
 HC_CPU_USAGE_TIMEOUT    | *healtcheck cpu usage timeout in milliseconds       | 30000
@@ -87,11 +80,8 @@
 MQTTREST_CA_NAME        | Mqtt Rest api certificate authority name            | IOTmidCA
 MQTTREST_KEY_LENGHT     | Mqtt Rest api key length                            | 2048
 MQTTREST_KAFKA_HOST     | Mqtt Rest api kafka hostname                        | kafka:9092
-<<<<<<< HEAD
 MQTTREST_CRL_UPDATE_TIME| CRL will be updated every set time. If null the CRL will not be updated after initialization. By default will be updated every 2 hours. (Read up on cron patterns here http://crontab.org/).    | null
-=======
->>>>>>> 8de85740
-
+FALTA CRL
 
 *HealthCheck is responsible for monitoring all important internal states, connections to services and resources used (CPU and memory)
 
